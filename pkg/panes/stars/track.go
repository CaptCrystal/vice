--- conflicted
+++ resolved
@@ -117,11 +117,10 @@
 	PointOutAcknowledged bool
 	ForceQL              bool
 
-<<<<<<< HEAD
 	// Unreasonable Mode-C
 	UnreasonableModeC       bool
 	ConsecutiveNormalTracks int
-=======
+  
 	// This is for [FLT DATA][SLEW] of an unowned FDB in which case it only
 	// applies locally; for owned tracks, the flight plan is modified so it
 	// applies globally.
@@ -131,7 +130,6 @@
 	// Draw the datablock in yellow (until cleared); currently only used for
 	// [MF]Y[SLEW] quick flight plans
 	DatablockAlert bool
->>>>>>> 8f5c92de
 }
 
 type ATPAStatus int
@@ -151,21 +149,12 @@
 	GhostStateForced
 )
 
-<<<<<<< HEAD
 const (
 	FPMThreshold = 8400 / 100
 )
 
-func (s *AircraftState) TrackAltitude() int {
-	return s.track.Altitude
-}
-
-func (s *AircraftState) TrackDeltaAltitude() int {
-	if s.previousTrack.Position.IsZero() {
-=======
 func (ts *TrackState) TrackDeltaAltitude() int {
 	if ts.previousTrack.Location.IsZero() {
->>>>>>> 8f5c92de
 		// No previous track
 		return 0
 	}
@@ -473,22 +462,14 @@
 	}
 	sp.lastTrackUpdate = now
 
-<<<<<<< HEAD
-	for callsign, state := range sp.Aircraft {
-		ac, ok := ctx.ControlClient.Aircraft[callsign]
-		if !ok {
-			ctx.Lg.Errorf("%s: not found in Aircraft?", callsign)
-			continue
-		}
-		sp.checkUnreasonableModeC(state, callsign)
-=======
 	for _, trk := range tracks {
 		state := sp.TrackState[trk.ADSBCallsign]
 
->>>>>>> 8f5c92de
 		state.previousTrack = state.track
 		state.track = trk.RadarTrack
 		state.trackTime = now
+    
+    sp.checkUnreasonableModeC(state)
 	}
 
 	// Update low altitude alerts now that we have updated tracks
@@ -511,8 +492,7 @@
 	sp.updateInTrailDistance(ctx, tracks)
 }
 
-<<<<<<< HEAD
-func (sp *STARSPane) checkUnreasonableModeC(state *AircraftState, callsign string) {
+func (sp *STARSPane) checkUnreasonableModeC(state *AircraftState) {
 	changeInAltitude := float64(state.previousTrack.Altitude - state.track.Altitude)
 	changeInTime := state.previousTrack.Time.Sub(state.track.Time)
 	changeInTimeSeconds := changeInTime.Seconds()
@@ -523,23 +503,20 @@
 		change = changeInAltitude / changeInTimeSeconds
 	}
 
-	st := sp.Aircraft[callsign]
+	state := sp.Aircraft[callsign]
 	if change > FPMThreshold || change < -FPMThreshold {
-		st.UnreasonableModeC = true
-		st.ConsecutiveNormalTracks = 0
-	} else if st.UnreasonableModeC {
-		st.ConsecutiveNormalTracks++
-		if st.ConsecutiveNormalTracks >= 5 {
-			st.UnreasonableModeC = false
-			st.ConsecutiveNormalTracks = 0
-		}
-	}
-}
-
-func (sp *STARSPane) drawTracks(aircraft []*av.Aircraft, ctx *panes.Context, transforms ScopeTransformations,
-=======
+		state.UnreasonableModeC = true
+		state.ConsecutiveNormalTracks = 0
+	} else if state.UnreasonableModeC {
+		state.ConsecutiveNormalTracks++
+		if state.ConsecutiveNormalTracks >= 5 {
+			state.UnreasonableModeC = false
+			state.ConsecutiveNormalTracks = 0
+		}
+	}
+}
+
 func (sp *STARSPane) drawTracks(ctx *panes.Context, tracks []sim.Track, transforms ScopeTransformations,
->>>>>>> 8f5c92de
 	cb *renderer.CommandBuffer) {
 	td := renderer.GetTextDrawBuilder()
 	defer renderer.ReturnTextDrawBuilder(td)
